<<<<<<< HEAD
@use "../../variables" as var;
=======
// FIXME - Remove the `@at-root` here when SASS modules are used, as local
// variables will no longer be exposed to other modules.
>>>>>>> 249b7b2b

@at-root {
  $expand-duration: 0.15s;

  .excerpt {
    transition: max-height $expand-duration ease-in;
    overflow: hidden;
    position: relative;
  }

  .excerpt__content {
    // Create a new block-formatting context. This prevents any margins on
    // elements inside the excerpt from "leaking out" due to margin-collapsing,
    // which would push this container element away from the top of the excerpt.
    //
    // See https://developer.mozilla.org/en-US/docs/Web/Guide/CSS/Block_formatting_context
    // and https://github.com/hypothesis/client/issues/1518.
    display: inline-block;
  }

  // inline controls for expanding and collapsing
  // the <excerpt>
  // -------------
  .excerpt__inline-controls {
    display: block;
    position: absolute;
    right: 0;
    bottom: 0;
  }

  .excerpt__toggle-link {
    padding-left: 15px;
    background-image: linear-gradient(to right, transparent 0px, white 12px);
    line-height: var.$normal-line-height;
  }

  .excerpt__toggle-link > a {
    color: var.$text-color;
    font-style: italic;
    font-weight: normal;
  }

  // a shadow displayed at the bottom of an <excerpt>s with inline controls
  // disabled, which provides a hint that the excerpt is collapsed
  // -------------

  // the distance by which the shadow indicating a collapsed
  // annotation expands beyond the left/right edges of the card.
  // This value is chosen such that the shadow expands to the full width of
  // the card
  $shadow-h-offset: -12px;

  .excerpt__shadow {
    position: absolute;
    left: $shadow-h-offset;
    right: $shadow-h-offset;
    bottom: 0;
    height: 40px;
    background-image: linear-gradient(
      to bottom,
      transparent 50%,
      rgba(0, 0, 0, 0.08) 95%,
      rgba(0, 0, 0, 0.13) 100%
    );
    transition: opacity $expand-duration linear;
  }

  .excerpt__shadow--transparent {
    background-image: none;
  }

  .excerpt__shadow.is-hidden {
    opacity: 0;
    pointer-events: none;
  }
}<|MERGE_RESOLUTION|>--- conflicted
+++ resolved
@@ -1,10 +1,7 @@
-<<<<<<< HEAD
 @use "../../variables" as var;
-=======
+
 // FIXME - Remove the `@at-root` here when SASS modules are used, as local
 // variables will no longer be exposed to other modules.
->>>>>>> 249b7b2b
-
 @at-root {
   $expand-duration: 0.15s;
 
